--- conflicted
+++ resolved
@@ -137,11 +137,7 @@
     /// Checks if the host allows a plugin to change a given aspect of the audio ports definition.
     ///
     /// [main-thread]
-<<<<<<< HEAD
     pub fn is_rescan_audio_ports_flag_supported(&self, _flag: RescanType) -> bool {
-=======
-    pub fn is_rescan_audio_ports_flag_supported(&self, _flag: AudioPortRescanFlags) -> bool {
->>>>>>> 97196d11
         // todo
         false
     }
@@ -161,11 +157,7 @@
     /// Certain flags require the plugin to be de-activated.
     ///
     /// [main-thread]
-<<<<<<< HEAD
     pub fn rescan_audio_ports(&self, _flags: RescanType) {
-=======
-    pub fn rescan_audio_ports(&self, _flags: AudioPortRescanFlags) {
->>>>>>> 97196d11
         // todo
     }
 
